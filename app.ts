import * as dotenv from 'dotenv';
import { http, https } from 'follow-redirects';
import FS from 'fs';
import he from 'he';
import * as process from 'process';
import URI from 'urijs';
<<<<<<< HEAD
import he from 'he';
=======

>>>>>>> 7c7fd4a2
import { BskyAgent, RichText } from '@atproto/api';
import { getReplyRefs } from './libs/bskyReply';

dotenv.config();

const agent = new BskyAgent({
    service: 'https://bsky.social',
})

const SIMULATE = process.env.SIMULATE === "1";

const API_DELAY = 2500; // https://docs.bsky.app/docs/advanced-guides/rate-limits

const PAST_HANDLES = process.env.PAST_HANDLES?.split(",");

const TWEETS_MAPPING_FILE_NAME = 'tweets_mapping.json'; // store the imported tweets & bsky id mapping

const IMPORT_REPLY = process.env.IMPORT_REPLY === "1";


let MIN_DATE: Date | undefined = undefined;
if (process.env.MIN_DATE != null && process.env.MIN_DATE.length > 0)
    MIN_DATE = new Date(process.env.MIN_DATE as string);

let MAX_DATE: Date | undefined = undefined;
if (process.env.MAX_DATE != null && process.env.MAX_DATE.length > 0)
    MAX_DATE = new Date(process.env.MAX_DATE as string);

async function resolveShorURL(url: string): Promise<string> {
    return new Promise<string>((resolve, reject) => {
        if( url.startsWith('https') ) {
            https.get(url, response => {
                resolve(response.responseUrl);
            }).on('error', err => {
                console.warn(`Error parsing url ${url}`);
                resolve(url);
            });
        } else  {
            http.get(url, response => {
                resolve(response.responseUrl);
            }).on('error', err => {
                console.warn(`Error parsing url ${url}`);
                resolve(url);
            });
        }
    });
}

async function cleanTweetText(tweetFullText: string): Promise<string> {
    let newText = tweetFullText;
    const urls: string[] = [];
    URI.withinString(tweetFullText, (url, start, end, source) => {
        urls.push(url);
        return url;
    });

    if (urls.length > 0) {
        const newUrls: string[] = [];
        for (let index = 0; index < urls.length; index++) {
            const newUrl = await resolveShorURL(urls[index]);
            newUrls.push(newUrl);
        }

        if (newUrls.length > 0) {
            let j = 0;
            newText = URI.withinString(tweetFullText, (url, start, end, source) => {
                // I exclude links to photos, because they have already been inserted into the Bluesky post independently
                if ((PAST_HANDLES || []).some(handle => newUrls[j].startsWith(`https://x.com/${handle}/`))
                    && newUrls[j].indexOf("/photo/") > 0) {
                    j++;
                    return "";
                }
                else
                    return newUrls[j++];
            });
        }
    }

    newText = he.decode(newText);

    return newText;
}

function getTweets(){
    // get cache (from last time imported)
    let caches = []
    if(FS.existsSync(TWEETS_MAPPING_FILE_NAME)){
        caches = JSON.parse(FS.readFileSync(TWEETS_MAPPING_FILE_NAME).toString());
    }

    // get original tweets
    const fTweets = FS.readFileSync(process.env.ARCHIVE_FOLDER + "/data/tweets.js");
    const tweets = JSON.parse(fTweets.toString().replace("window.YTD.tweets.part0 = [", "["));

    // merge alreadyImported into tweets
    const alreadyImported = caches.filter(({ bsky })=> bsky);
    alreadyImported.forEach(({tweet: { id }, bsky })=> {
        const importedTweetIndex = tweets.findIndex(({ tweet }) => id == tweet.id );
        if( importedTweetIndex > -1 ){
            tweets[importedTweetIndex].bsky = bsky;
        }
    })

    return tweets;
}


async function main() {
    console.log(`Import started at ${new Date().toISOString()}`)
    console.log(`SIMULATE is ${SIMULATE ? "ON" : "OFF"}`);


    const tweets = getTweets();
  
    let importedTweet = 0;
    if (tweets != null && tweets.length > 0) {
        const sortedTweets = tweets.sort((a, b) => {
            let ad = new Date(a.tweet.created_at).getTime();
            let bd = new Date(b.tweet.created_at).getTime();
            return ad - bd;
        });

        await agent.login({ identifier: process.env.BLUESKY_USERNAME!, password: process.env.BLUESKY_PASSWORD! });
       
        try{
            for (let index = 0; index < sortedTweets.length; index++) {
                const currentData =  sortedTweets[index];
                const { tweet, bsky } = currentData;
                const tweetDate = new Date(tweet.created_at);
                const tweet_createdAt = tweetDate.toISOString();

                //this cheks assume that the array is sorted by date (first the oldest)
                if (MIN_DATE != undefined && tweetDate < MIN_DATE)
                    continue;
                if (MAX_DATE != undefined && tweetDate > MAX_DATE)
                    break;
                
                if(bsky){
                    // already imported
                    continue;
                }
                // if (tweet.id != "1237000612639846402")
                //     continue;

                console.log(`Parse tweet id '${tweet.id}'`);
                console.log(` Created at ${tweet_createdAt}`);
                console.log(` Full text '${tweet.full_text}'`);

                if (!IMPORT_REPLY && tweet.in_reply_to_screen_name) {
                    console.log("Discarded (reply)");
                    continue;
                }
                if (tweet.full_text.startsWith("@")) {
                    console.log("Discarded (start with @)");
                    continue;
                }
                if (tweet.full_text.startsWith("RT ")) {
                    console.log("Discarded (start with RT)");
                    continue;
                }

                let tweetWithEmbeddedVideo = false;
                let embeddedImage = [] as any;
                if (tweet.extended_entities?.media) {

                    for (let index = 0; index < tweet.extended_entities.media.length; index++) {
                        const media = tweet.extended_entities.media[index];

                        if (media?.type === "photo") {
                            const i = media?.media_url.lastIndexOf("/");
                            const it = media?.media_url.lastIndexOf(".");
                            const fileType = media?.media_url.substring(it + 1)
                            let mimeType = "";
                            switch (fileType) {
                                case "png":
                                    mimeType = "image/png"
                                    break;
                                case "jpg":
                                    mimeType = "image/jpeg"
                                    break;
                                default:
                                    console.error("Unsopported photo file type" + fileType);
                                    break;
                            }
                            if (mimeType.length <= 0)
                                continue;

                            if (index > 3) {
                                console.warn("Bluesky does not support more than 4 images per post, excess images will be discarded.")
                                break;
                            }

                            const mediaFilename = `${process.env.ARCHIVE_FOLDER}/data/tweets_media/${tweet.id}-${media?.media_url.substring(i + 1)}`;
                            const imageBuffer = FS.readFileSync(mediaFilename);

                            if (!SIMULATE) {
                                const blobRecord = await agent.uploadBlob(imageBuffer, {
                                    encoding: mimeType
                                });

                                embeddedImage.push({
                                    alt: "",
                                    image: {
                                        $type: "blob",
                                        ref: blobRecord.data.blob.ref,
                                        mimeType: blobRecord.data.blob.mimeType,
                                        size: blobRecord.data.blob.size
                                    }
                                })
                            }
                        }

                        if (media?.type === "video") {
                            tweetWithEmbeddedVideo = true;
                            continue;
                        }
                    }
                }

                if (tweetWithEmbeddedVideo) {
                    console.log("Discarded (containnig videos)");
                    continue;
                }

                let replyTo: {}|null = null; 
                if ( IMPORT_REPLY && !SIMULATE && tweet.in_reply_to_screen_name) {
                    replyTo = getReplyRefs(tweet,sortedTweets);
                }

                let postText = tweet.full_text as string;
                if (!SIMULATE) {
                    postText = await cleanTweetText(tweet.full_text);

                    if (postText.length > 300)
                        postText = tweet.full_text;

                    if (postText.length > 300)
                        postText = postText.substring(0, 296) + '...';

                    if (tweet.full_text != postText)
                        console.log(` Clean text '${postText}'`);
                }

                const rt = new RichText({
                    text: postText
                });
                await rt.detectFacets(agent);
                const postRecord = {
                    $type: 'app.bsky.feed.post',
                    text: rt.text,
                    facets: rt.facets,
                    createdAt: tweet_createdAt,
                    embed: embeddedImage.length > 0 ? { $type: "app.bsky.embed.images", images: embeddedImage } : undefined,
                }
                
                if(replyTo && Object.keys(replyTo).length > 0){
                    Object.assign(postRecord, { reply: replyTo });
                }

                if (!SIMULATE) {
                    //I wait 3 seconds so as not to exceed the api rate limits
                    await new Promise(resolve => setTimeout(resolve, API_DELAY));

                    const recordData = await agent.post(postRecord);
                    const i = recordData.uri.lastIndexOf("/");
                    if (i > 0) {
                        const rkey = recordData.uri.substring(i + 1);
                        const postUri = `https://bsky.app/profile/${process.env.BLUESKY_USERNAME!}/post/${rkey}`;
                        console.log("Bluesky post create, URL: " + postUri);

                        importedTweet++;
                    } else {
                        console.warn(recordData);
                    }

                    // store bsky data into sortedTweets (then write into the mapping file)
                    currentData.bsky = {
                        uri: recordData.uri,
                        cid: recordData.cid,
                    };
                } else {
                    importedTweet++;
                }
            }
        }catch($e){
            throw $e;
        }finally {
            // always update the mapping file
            FS.writeFileSync(TWEETS_MAPPING_FILE_NAME, JSON.stringify(sortedTweets, null, 4))
        }
    }

    if (SIMULATE) {
        // In addition to the delay in AT Proto API calls, we will also consider a 5% delta for URL resolution calls
        const minutes = Math.round((importedTweet * API_DELAY / 1000) / 60) + (1 / 0.1);
        const hours = Math.floor(minutes / 60);
        const min = minutes % 60;
        console.log(`Estimated time for real import: ${hours} hours and ${min} minutes`);
    }
    
    console.log(`Import finished at ${new Date().toISOString()}, imported ${importedTweet} tweets`)

}

main();<|MERGE_RESOLUTION|>--- conflicted
+++ resolved
@@ -4,11 +4,7 @@
 import he from 'he';
 import * as process from 'process';
 import URI from 'urijs';
-<<<<<<< HEAD
-import he from 'he';
-=======
-
->>>>>>> 7c7fd4a2
+
 import { BskyAgent, RichText } from '@atproto/api';
 import { getReplyRefs } from './libs/bskyReply';
 
