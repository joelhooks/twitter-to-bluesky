--- conflicted
+++ resolved
@@ -106,7 +106,13 @@
     return newText;
 }
 
-<<<<<<< HEAD
+function cleanTweetFileContent(fileContent) {
+    return fileContent
+        .toString()
+        .replace(/window\.YTD\.tweets\.part[0-9]+ = \[/, "[")
+        .replace(/;$/, "");
+}
+
 function getTweets(){
     // get cache (from last time imported)
     let caches = []
@@ -116,41 +122,8 @@
 
     // get original tweets
     const fTweets = FS.readFileSync(process.env.ARCHIVE_FOLDER + "/data/tweets.js");
-    const tweets = JSON.parse(fTweets.toString().replace("window.YTD.tweets.part0 = [", "["));
-
-    // merge alreadyImported into tweets
-    const alreadyImported = caches.filter(({ bsky })=> bsky);
-    alreadyImported.forEach(({tweet: { id }, bsky })=> {
-        const importedTweetIndex = tweets.findIndex(({ tweet }) => id == tweet.id );
-        if( importedTweetIndex > -1 ){
-            tweets[importedTweetIndex].bsky = bsky;
-        }
-    })
-
-    return tweets;
-}
-
-
-=======
-function cleanTweetFileContent(fileContent) {
-    return fileContent
-        .toString()
-        .replace(/window\.YTD\.tweets\.part[0-9]+ = \[/, "[")
-        .replace(/;$/, "");
-}
-
->>>>>>> 8073a305
-async function main() {
-    console.log(`Import started at ${new Date().toISOString()}`)
-    console.log(`SIMULATE is ${SIMULATE ? "ON" : "OFF"}`);
-
-<<<<<<< HEAD
-
-    const tweets = getTweets();
-  
-=======
-    let fTweets = FS.readFileSync(process.env.ARCHIVE_FOLDER + "/data/tweets.js");
     let tweets = JSON.parse(cleanTweetFileContent(fTweets));
+
     let archiveExists = true;
     for (let i=1; archiveExists; i++) {
         let archiveFile = `${process.env.ARCHIVE_FOLDER}/data/tweets-part${i}.js`;
@@ -159,9 +132,27 @@
             let fTweetsPart = FS.readFileSync(archiveFile);
             tweets = tweets.concat(JSON.parse(cleanTweetFileContent(fTweetsPart)));
         }
-    }    
-
->>>>>>> 8073a305
+    }  
+
+    // merge alreadyImported into tweets
+    const alreadyImported = caches.filter(({ bsky })=> bsky);
+    alreadyImported.forEach(({tweet: { id }, bsky })=> {
+        const importedTweetIndex = tweets.findIndex(({ tweet }) => id == tweet.id );
+        if( importedTweetIndex > -1 ){
+            tweets[importedTweetIndex].bsky = bsky;
+        }
+    })
+
+    return tweets;
+}
+
+
+async function main() {
+    console.log(`Import started at ${new Date().toISOString()}`)
+    console.log(`SIMULATE is ${SIMULATE ? "ON" : "OFF"}`);
+
+    const tweets = getTweets();
+  
     let importedTweet = 0;
     if (tweets != null && tweets.length > 0) {
         const sortedTweets = tweets.sort((a, b) => {
